""" Simulation classes

    Define simulations as a class, so they can be subclassed.  This way,
    only bits of simulation logic need to be overridden.

"""
import tables
import os.path
import progressbar as pb
import sys
import numpy as np
from math import pi, sin, cos, atan2, sqrt, isinf

import storage


class BaseSimulation(object):

    """Base simulation class

    This class defines a detector simulation, taking a shower simulation
    as input.  This class can be overridden to, for example, parallelize
    the simulation.
    """

    def __init__(self, cluster, data, grdpcles, output, R, N, force=False):
        """Simulation initialization

        :param cluster: BaseCluster (or derived) instance
        :param data: the HDF5 file
        :param grdpcles: name of the dataset containing the ground particles
        :param output: name of the destination group to store results
        :param R: maximum distance of shower to center of cluster
        :param N: number of simulations to perform
        :param force: if True, ignore initialization errors, due to
            missing ground particles or existing previous simulations.
            Only use this if you really know what you're doing!

        """
        self.cluster = cluster
        self.data = data
        self.R = R
        self.N = N

        try:
            self.grdpcles = data.getNode('/', grdpcles)
        except tables.NoSuchNodeError:
            if force:
                self.grdpcles = None
            else:
                raise RuntimeError("Cancelling simulation; %s not found in "
                                   "tree." % grdpcles)

        head, tail = os.path.split(output)
        try:
            self.output = self.data.createGroup(head, tail,
                                                createparents=True)
        except tables.NodeError:
            if force:
                self.output = self.data.getNode(head, tail)
            else:
                raise RuntimeError("Cancelling simulation; %s already exists?"
                                   % output)

    def generate_positions(self):
        """Generate positions and an orientation uniformly on a circle

        :return: r, phi, alpha

        """
        for i in range(self.N):
            phi, alpha = np.random.uniform(-pi, pi, 2)
            r = np.sqrt(np.random.uniform(0, self.R ** 2))
            yield r, phi, alpha

    def get_station_particles(self, station, X, Y, alpha):
        """Return all particles hitting a station

        :param station: station definition
        :param X, Y: coordinates of station center
        :param alpha: rotation angle of station

        :return: list of detectors containing list of particles
        :rtype: list of lists

        """
        particles = []

        for detector in station.detectors:
            particles.append(self.get_detector_particles(X, Y, detector,
                                                         alpha))
        return particles

    def get_detector_particles(self, X, Y, detector, alpha):
        """Return all particles hitting a single detector

        Given a HDF5 table containing information on all simulated particles
        and coordinates and orientation of a detector, search for all
        particles which have hit the detector.

        :param X, Y: X, Y coordinates of center of station
        :param alpha: rotation angle of entire station

        :return: list of particles which have hit the detector

        """
        c = detector.get_corners(X, Y, alpha)

        # determine equations describing detector edges
        b11, line1, b12 = self.get_line_boundary_eqs(c[0], c[1], c[2])
        b21, line2, b22 = self.get_line_boundary_eqs(c[1], c[2], c[3])

        # particles satisfying all equations are inside the detector
        return self.grdpcles.readWhere("(b11 < %s) & (%s < b12) & "
                                       "(b21 < %s) & (%s < b22)" % \
                                       (line1, line1, line2, line2))

    def get_line_boundary_eqs(self, p0, p1, p2):
        """Get line equations using three points

        Given three points, this function computes the equations for two
        parallel lines going through these points.  The first and second point
        are on the same line, whereas the third point is taken to be on a
        line which runs parallel to the first.  The return value is an
        equation and two boundaries which can be used to test if a point is
        between the two lines.

        :param p0, p1: (x, y) tuples on the same line
        :param p2: (x, y) tuple on the parallel line

        :return: value1, equation, value2, such that points satisfying value1
            < equation < value2 are between the parallel lines

        Example::

            >>> get_line_boundary_eqs((0, 0), (1, 1), (0, 2))
            (0.0, 'y - 1.000000 * x', 2.0)

        """
        (x0, y0), (x1, y1), (x2, y2) = p0, p1, p2

        # Compute the general equation for the lines
        if not (x0 == x1):
            # First, compute the slope
            a = (y1 - y0) / (x1 - x0)

            # Calculate the y-intercepts of both lines
            b1 = y0 - a * x0
            b2 = y2 - a * x2

            line = "y - %f * x" % a
        else:
            # line is exactly vertical
            line = "x"
            b1, b2 = x0, x2

        # And order the y-intercepts
        if b1 > b2:
            b1, b2 = b2, b1

        return b1, line, b2

    def run(self, positions=None):
        """Run a simulation

        This is the code which performs the simulation.  It creates a list
        of positions, creates all necessary tables and performs the
        simulation.

        :param positions: if given, use these coordinates instead of
            generating new ones

        """
        self._run_welcome_msg()

        if not positions:
            positions = self.generate_positions()

        self.headers = self.data.createTable(self.output, '_headers',
                                             storage.SimulationHeader)
        self.particles = self.data.createTable(self.output, '_particles',
                                               storage.ParticleEvent)

        progress = pb.ProgressBar(maxval=self.N, widgets=[pb.Percentage(),
                                                          pb.Bar(),
                                                          pb.ETA()],
                                  fd=sys.stderr)
        for event_id, (r, phi, alpha) in progress(enumerate(positions)):
            self.simulate_event(event_id, r, phi, alpha)

        self.headers.flush()
        self.particles.flush()

        self.store_observables()

        self._run_exit_msg()

    def _run_welcome_msg(self):
        """Print a welcome message at start of simulation run"""

        print 74 * '-'
        print """Running simulation

Ground particles:   %s
Output destination: %s

Maximum core distance of cluster center:   %f m
Number of cluster positions in simulation: %d
        """ % (self.grdpcles._v_pathname, self.output._v_pathname, self.R,
               self.N)

    def _run_exit_msg(self):
        print 74 * '-'
        print

    def simulate_event(self, event_id, r, phi, alpha):
        """Simulate a single event

        :param event_id: event id
        :param r, phi: polar coordinates of cluster center
        :param alpha: rotation of cluster

        """
        self.write_header(event_id, 0, r, phi, alpha)
        for station_id, station in enumerate(self.cluster.stations, 1):
            x, y, beta = station.get_coordinates(r, phi, alpha)
            # calculate station r, phi just to save it in header
            s_r = sqrt(x ** 2 + y ** 2)
            s_phi = atan2(y, x)
            self.write_header(event_id, station_id, s_r, s_phi, beta)

            plist = self.get_station_particles(station, x, y, beta)
            self.write_detector_particles(event_id, station_id, plist)

    def write_header(self, event_id, station_id, r, phi, alpha):
        """Write simulation event header information to file

        :param event_id: simulation event id
        :param station_id: station id inside cluster, 0 for cluster header
        :param r, phi: r, phi for cluster or station position, both as
            absolute coordinates
        :param alpha: cluster rotation angle or station rotation angle

        """
        row = self.headers.row
        row['id'] = event_id
        row['station_id'] = station_id
        row['r'] = r
        row['phi'] = phi
        row['alpha'] = alpha
        row.append()

    def write_detector_particles(self, event_id, station_id, plist):
        """Write particles to file

        :param event_id: simulation event id
        :param station_id: station id inside cluster
        :param plist: list of detectors, containing list of particles

        """
        row = self.particles.row
        for detector_id, detector in enumerate(plist):
            for particle in detector:
                row['id'] = event_id
                row['station_id'] = station_id
                row['detector_id'] = detector_id
                row['pid'] = particle['pid']
                row['r'] = particle['core_distance']
                row['phi'] = particle['polar_angle']
                row['time'] = particle['arrival_time']
                row['energy'] = particle['energy']
                row.append()

    def store_observables(self):
        """Analyze simulation results and store derived data

        Loop through simulation result tables and find observables like the
        number of particles which hit detectors, as well as the arrival time
        of the first particle to hit a detector.  The number of detectors
        which have particles are also recorded.  Finally the per shower
        results from all stations are combined and stored as a coincidence
        event.

        To speed things up, pointers into the two simulation result tables are
        advanced row by row.  Event and station id's are continually checked
        to now when to break.  The flow is a bit complicated, but it is fast.

        """
        obs = self.data.createTable(self.output, 'observables',
                                    storage.ObservableEvent)
        coinc = self.data.createTable(self.output, 'coincidences',
                                      storage.CoincidenceEvent)
        c_index = self.data.createVLArray(self.output, 'c_index',
                                          tables.UInt32Atom())


        print "Storing observables from %s" % self.output._v_pathname

        obs_row = obs.row
        # index into the observables table
        obs_index = 0
        coinc_row = coinc.row
        progress = pb.ProgressBar(maxval=len(self.headers),
                                  widgets=[pb.Percentage(), pb.Bar(),
<<<<<<< HEAD
                                           pb.ETA()],
                                  fd=sys.stderr).start()
        headers = iter(headers)
        particles = iter(particles)
=======
                                           pb.ETA()]).start()
        headers = iter(self.headers)
        particles = iter(self.particles)
>>>>>>> b5e36c55

        # start with first rows initialized
        header = headers.next()
        particle = particles.next()
        # loop over events
        while True:
            assert header['station_id'] == 0
            # freeze header row for later use
            event = header.fetch_all_fields()
            c_list = []

            # N = number of stations which trigger
            N = 0
            try:
                # loop over headers
                while True:
                    header = headers.next()
                    # if station_id == 0, we have a new event, not a station
                    if header['station_id'] == 0:
                        break
                    else:
                        t = [[], [], [], []]
                        # loop over particles
                        while True:
                            # check if particle matches current event/station
                            if particle['id'] != event['id'] or \
                                particle['station_id'] != \
                                header['station_id']:
                                break
                            else:
                                t[particle['detector_id']].append(particle['time'])
                                try:
                                    particle = particles.next()
                                except StopIteration:
                                    # Ran out of particles. Forcing invalid
                                    # id, so that higher-level loops can
                                    # finish business, but no new particles
                                    # will be processed
                                    particle['id'] = -1
                        self.write_observables(obs_row, header, t)
                        # trigger if Ndet hit >= 2
                        if sum([1 if u else 0 for u in t]) >= 2:
                            N += 1
                            # only add triggered stations to c_list, just
                            # like real data
                            c_list.append(obs_index)
                        # point index to next (empty) slot
                        obs_index += 1
            # StopIteration when we run out of headers
            except StopIteration:
                break
            finally:
                self.write_coincidence(coinc_row, event, N)
                c_index.append(c_list)
                progress.update(header.nrow + 1)
        progress.finish()

        obs.flush()
        coinc.flush()
        print

    def write_observables(self, row, station, t):
        r = station['r']
        phi = station['phi']
        row['id'] = station['id']
        row['station_id'] = station['station_id']
        row['r'] = r
        row['phi'] = phi
        row['x'] = r * cos(phi)
        row['y'] = r * sin(phi)
        row['alpha'] = station['alpha']
        row['N'] = sum([1 if u else 0 for u in t])
        row['t1'], row['t2'], row['t3'], row['t4'] = \
            [min(u) if len(u) else -999 for u in t]
        row['n1'], row['n2'], row['n3'], row['n4'] = \
            [len(u) for u in t]
        row.append()

    def write_coincidence(self, row, event, N):
        r = event['r']
        phi = event['phi']
        row['id'] = event['id']
        row['N'] = N
        row['r'] = r
        row['phi'] = phi
        row['x'] = r * cos(phi)
        row['y'] = r * sin(phi)
        row['alpha'] = event['alpha']
        row.append()<|MERGE_RESOLUTION|>--- conflicted
+++ resolved
@@ -302,16 +302,10 @@
         coinc_row = coinc.row
         progress = pb.ProgressBar(maxval=len(self.headers),
                                   widgets=[pb.Percentage(), pb.Bar(),
-<<<<<<< HEAD
                                            pb.ETA()],
                                   fd=sys.stderr).start()
-        headers = iter(headers)
-        particles = iter(particles)
-=======
-                                           pb.ETA()]).start()
         headers = iter(self.headers)
         particles = iter(self.particles)
->>>>>>> b5e36c55
 
         # start with first rows initialized
         header = headers.next()
