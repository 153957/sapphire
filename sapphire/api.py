""" Access the HiSPARC public database API.

    This provides easy classes and functions to access the HiSPARC
    publicdb API. This takes care of the url retrieval and conversion
    from JSON to Python dictionaries.

    Example usage:

    .. code-block:: python

        >>> from sapphire import Station
        >>> stations = [5, 3102, 504, 7101, 8008, 13005]
        >>> clusters = [Station(station).cluster for station in stations]
        >>> for station, cluster in zip(stations, clusters):
        ...     print 'Station %d is in cluster %s.' % (station, cluster)
        Station 5 is in cluster Amsterdam.
        Station 3102 is in cluster Leiden.
        Station 504 is in cluster Amsterdam.
        Station 7101 is in cluster Enschede.
        Station 8008 is in cluster Eindhoven.
        Station 13005 is in cluster Bristol.

"""
import logging
import datetime
import json
import warnings
from os import path, extsep
from urllib2 import urlopen, HTTPError, URLError
from StringIO import StringIO

from lazy import lazy
from numpy import (genfromtxt, atleast_1d, zeros, ones, logical_and,
                   count_nonzero, negative)

from .utils import get_active_index, memoize
from .transformations.clock import process_time

logger = logging.getLogger('api')

API_BASE = 'http://data.hisparc.nl/api/'
SRC_BASE = 'http://data.hisparc.nl/show/source/'
LOCAL_BASE = path.join(path.dirname(__file__), 'data')


class API(object):

    """Base API class

    This provided the methods to retrieve data from the API. The results
    are converted from JSON data to Python objects (dict/list/etc).
    Support is also provided for the retrieval of Source TSV data, which
    is returned as NumPy arrays.

    """

    urls = {"stations": 'stations/',
            "stations_in_subcluster": 'subclusters/{subcluster_number}/',
            "subclusters": 'subclusters/',
            "subclusters_in_cluster": 'clusters/{cluster_number}/',
            "clusters": 'clusters/',
            "clusters_in_country": 'countries/{country_number}/',
            "countries": 'countries/',
            "stations_with_data": 'stations/data/{year}/{month}/{day}/',
            "stations_with_weather": 'stations/weather/{year}/{month}/{day}/',
            "station_info": 'station/{station_number}/',
            "has_data": 'station/{station_number}/data/{year}/{month}/{day}/',
            "has_weather": 'station/{station_number}/weather/{year}/{month}/'
                           '{day}/',
            "configuration": 'station/{station_number}/config/{year}/'
                             '{month}/{day}/',
            "number_of_events": 'station/{station_number}/num_events/{year}/'
                                '{month}/{day}/{hour}/',
            "event_trace": 'station/{station_number}/trace/{ext_timestamp}/',
            "pulseheight_fit": 'station/{station_number}/plate/{plate_number}/'
                               'pulseheight/fit/{year}/{month}/{day}/',
            "pulseheight_drift": 'station/{station_number}/plate/'
                                 '{plate_number}/pulseheight/drift/{year}/'
                                 '{month}/{day}/{number_of_days}/'}

    src_urls = {
        'coincidencetime': 'coincidencetime/{year}/{month}/{day}/',
        'coincidencenumber': 'coincidencenumber/{year}/{month}/{day}/',
        'eventtime': 'eventtime/{station_number}/{year}/{month}/{day}/',
        'pulseheight': 'pulseheight/{station_number}/{year}/{month}/{day}/',
        'integral': 'pulseintegral/{station_number}/{year}/{month}/{day}/',
        'azimuth': 'azimuth/{station_number}/{year}/{month}/{day}/',
        'zenith': 'zenith/{station_number}/{year}/{month}/{day}/',
        'barometer': 'barometer/{station_number}/{year}/{month}/{day}/',
        'temperature': 'temperature/{station_number}/{year}/{month}/{day}/',
        'electronics': 'electronics/{station_number}/',
        'voltage': 'voltage/{station_number}/',
        'current': 'current/{station_number}/',
        'gps': 'gps/{station_number}/',
        'trigger': 'trigger/{station_number}/',
        'layout': 'layout/{station_number}/',
        'detector_timing_offsets': 'detector_timing_offsets/{station_number}/',
        'station_timing_offsets': 'station_timing_offsets/{station_1}/'
                                  '{station_2}/'}

    def __init__(self, force_fresh=False, force_stale=False):
        """Initialize API class

        :param force_fresh,force_stale: if either of these is set to True the
            data must either loaded from server or from local data. Be default
            fresh data is prefered, but falls back to local data.

        """
        self.force_fresh = force_fresh
        self.force_stale = force_stale

    def _get_json(self, urlpath):
        """Retrieve a JSON from the HiSPARC API

        :param urlpath: api urlpath to retrieve (i.e. after API_BASE).
        :return: the data returned by the api as dictionary or integer.

        """
        if self.force_fresh and self.force_stale:
            raise Exception('Can not force fresh and stale simultaneously.')
        try:
            if self.force_stale:
                raise Exception
            json_data = self._retrieve_url(urlpath)
            data = json.loads(json_data)
        except Exception:
            if self.force_fresh:
                raise Exception('Couldn\'t get requested data from server.')
            localpath = path.join(LOCAL_BASE,
                                  urlpath.strip('/') + extsep + 'json')
            try:
                with open(localpath) as localdata:
                    data = json.load(localdata)
            except:
                if self.force_stale:
                    raise Exception('Couldn\'t find requested data locally.')
                raise Exception('Couldn\'t get requested data from server '
                                'nor find it locally.')
            if not self.force_stale:
                warnings.warn('Using local data. Possibly outdated.')

        return data

    def _get_tsv(self, urlpath, names=None):
        """Retrieve a Source TSV from the HiSPARC Public Database

        :param urlpath: tsv urlpath to retrieve (i.e. path after SRC_BASE).
        :param names: data column names.
        :return: the data returned as array.

        """
        if self.force_fresh and self.force_stale:
            raise Exception('Can not force fresh and stale simultaneously.')
        try:
            if self.force_stale:
                raise Exception
            tsv_data = self._retrieve_url(urlpath, base=SRC_BASE)
        except Exception:
            if self.force_fresh:
                raise Exception('Couldn\'t get requested data from server.')
            localpath = path.join(LOCAL_BASE,
                                  urlpath.strip('/') + extsep + 'tsv')
            try:
                with warnings.catch_warnings():
                    warnings.filterwarnings('ignore')
                    data = genfromtxt(localpath, delimiter='\t', dtype=None,
                                      names=names)
            except:
                if self.force_stale:
                    raise Exception('Couldn\'t find requested data locally.')
                raise Exception('Couldn\'t get requested data from server '
                                'nor find it locally.')
            if not self.force_stale:
                warnings.warn('Using local data. Possibly outdated.')
        else:
            with warnings.catch_warnings():
                warnings.filterwarnings('ignore')
                data = genfromtxt(StringIO(tsv_data), delimiter='\t',
                                  dtype=None, names=names)

        return atleast_1d(data)

    @staticmethod
    def _retrieve_url(urlpath, base=API_BASE):
        """Open a HiSPARC API URL and read the data

        :param urlpath: the api urlpath (after http://data.hisparc.nl/api/)
            to retrieve
        :return: the data returned by the api as a string

        """
        url = base + urlpath
        logging.debug('Getting: ' + url)
        try:
            result = urlopen(url).read()
        except HTTPError, e:
            raise Exception('A HTTP %d error occured for the url: %s' %
                            (e.code, url))
        except URLError:
            raise Exception('An URL error occured.')

        return result

    @staticmethod
    def check_connection():
        """Open the API man page URL to test the connection

        :return: boolean indicating the internet status

        """
        try:
            urlopen(API_BASE).read()
        except URLError:
            return False
        return True

    @staticmethod
    def validate_partial_date(year='', month='', day='', hour=''):
        if year == '' and (month != '' or day != '' or hour != ''):
            raise Exception('You must also specify the year')
        elif month == '' and (day != '' or hour != ''):
            raise Exception('You must also specify the month')
        elif day == '' and hour != '':
            raise Exception('You must also specify the day')


class Network(API):

    """Get info about the network (countries/clusters/subclusters/stations)"""

    @lazy
    def _all_countries(self):
        """All countries data"""

        path = self.urls['countries']
        return self._get_json(path)

    def countries(self):
        """Get a list of countries

        :return: all countries in the region

        """
        return self._all_countries

    def country_numbers(self):
        """Same as countries but only retuns a list of country numbers"""

        countries = self.countries()
        return [country['number'] for country in countries]

    @lazy
    def _all_clusters(self):
        """All countries data"""

        path = self.urls['clusters']
        return self._get_json(path)

    def clusters(self, country=None):
        """Get a list of clusters

        :param country: the number of the country for which to get all
            clusters.
        :return: all clusters in the region

        """
        self.validate_numbers(country)
        if country is None:
            clusters = self._all_clusters
        else:
            path = (self.urls['clusters_in_country']
                    .format(country_number=country))
            clusters = self._get_json(path)
        return clusters

    def cluster_numbers(self, country=None):
        """Same as clusters but only retuns a list of cluster numbers"""

        self.validate_numbers(country)
        clusters = self.clusters(country=country)
        return [cluster['number'] for cluster in clusters]

    @lazy
    def _all_subclusters(self):
        """All countries data"""

        path = self.urls['subclusters']
        return self._get_json(path)

    def subclusters(self, country=None, cluster=None):
        """Get a list of subclusters

        :param country,cluster: the number of the region for which to get
            the subclusters it contains, only one or none should
            be specified.
        :return: all subclusters in the region

        """
        self.validate_numbers(country, cluster)
        if country is None and cluster is None:
            subclusters = self._all_subclusters
        elif country is not None:
            subclusters = []
            path = (self.urls['clusters_in_country']
                    .format(country_number=country))
            clusters = self._get_json(path)
            for cluster in clusters:
                path = (self.urls['subclusters_in_cluster']
                        .format(cluster_number=cluster['number']))
                subclusters.extend(self._get_json(path))
        else:
            path = (self.urls['subclusters_in_cluster']
                    .format(cluster_number=cluster))
            subclusters = self._get_json(path)
        return subclusters

    def subcluster_numbers(self, country=None, cluster=None):
        """Same as subclusters but only retuns a list of subcluster numbers"""

        self.validate_numbers(country, cluster)
        subclusters = self.subclusters(country=country, cluster=cluster)
        return [subcluster['number'] for subcluster in subclusters]

    @lazy
    def _all_stations(self):
        """All stations data"""

        path = self.urls['stations']
        return self._get_json(path)

    def stations(self, country=None, cluster=None, subcluster=None):
        """Get a list of stations

        :param country,cluster,subcluster: the number of the region
            for which to get all stations, only one or none should
            be specified.
        :return: all stations in the region

        """
        self.validate_numbers(country, cluster, subcluster)
        if country is None and cluster is None and subcluster is None:
            stations = self._all_stations
        elif country is not None:
            stations = []
            path = (self.urls['clusters_in_country']
                    .format(country_number=country))
            clusters = self._get_json(path)
            for cluster in clusters:
                path = (self.urls['subclusters_in_cluster']
                        .format(cluster_number=cluster['number']))
                subclusters = self._get_json(path)
                for subcluster in subclusters:
                    path = (self.urls['stations_in_subcluster']
                            .format(subcluster_number=subcluster['number']))
                    stations.extend(self._get_json(path))
        elif cluster is not None:
            stations = []
            path = (self.urls['subclusters_in_cluster']
                    .format(cluster_number=cluster))
            subclusters = self._get_json(path)
            for subcluster in subclusters:
                path = (self.urls['stations_in_subcluster']
                        .format(subcluster_number=subcluster['number']))
                stations.extend(self._get_json(path))
        elif subcluster is not None:
            path = (self.urls['stations_in_subcluster']
                    .format(subcluster_number=subcluster))
            stations = self._get_json(path)
        return stations

    def station_numbers(self, country=None, cluster=None, subcluster=None):
        """Same as stations but only retuns a list of station numbers"""

        stations = self.stations(country=country, cluster=cluster,
                                 subcluster=subcluster)
        return [station['number'] for station in stations]

    def nested_network(self):
        """Get a nested list of the full network"""
        countries = self.countries()
        for country in countries:
            clusters = self.clusters(country=country['number'])
            for cluster in clusters:
                subclusters = self.subclusters(cluster=cluster['number'])
                for subcluster in subclusters:
                    stations = self.stations(subcluster=subcluster['number'])
                    subcluster.update({'stations': stations})
                cluster.update({'subclusters': subclusters})
            country.update({'clusters': clusters})
        return countries

    def stations_with_data(self, year='', month='', day=''):
        """Get a list of stations with data on the specified date

        :param year,month,day: the date for which to check. It is
            possible to be less specific.
        :return: all stations with data.

        """
        self.validate_partial_date(year, month, day)

        path = (self.urls['stations_with_data']
                .format(year=year, month=month, day=day).strip("/"))
        return self._get_json(path)

    def stations_with_weather(self, year='', month='', day=''):
        """Get a list of stations with weather data on the specified date

        :param year,month,day: the date for which to check. It is
            possible to be less specific.
        :return: all stations with weather data.

        """
        self.validate_partial_date(year, month, day)

        path = (self.urls['stations_with_weather']
                .format(year=year, month=month, day=day).strip("/"))
        return self._get_json(path)

    def coincidence_time(self, year, month, day):
        """Get the coincidences per hour histogram

        :param year,month,day: the date for which to get the histogram.
        :return: array of bins and counts.

        """
        columns = ('hour', 'counts')
        path = self.src_urls['coincidencetime'].format(year=year, month=month,
                                                       day=day)
        return self._get_tsv(path, names=columns)

    def coincidence_number(self, year, month, day):
        """Get the number of stations in coincidence histogram

        :param year,month,day: the date for which to get the histogram.
        :return: array of bins and counts.

        """
        columns = ('n', 'counts')
        path = self.src_urls['coincidencenumber'].format(year=year,
                                                         month=month,
                                                         day=day)
        return self._get_tsv(path, names=columns)

    @staticmethod
    def validate_numbers(country=None, cluster=None, subcluster=None):
        if country is not None and country % 10000:
            raise Exception('Invalid country number, '
                            'must be multiple of 10000.')
        if cluster is not None and cluster % 1000:
            raise Exception('Invalid cluster number, '
                            'must be multiple of 1000.')
        if subcluster is not None and subcluster % 100:
            raise Exception('Invalid subcluster number, '
                            'must be multiple of 100.')

    def uptime(self, stations, start=None, end=None):
        """Get number of hours which stations have been simultaneously active

        Using hourly eventrate data the number of hours in which the given
        stations all had data is determined. Only hours in which each station
        had a reasonable eventrate are counted, to exclude bad data.

        :param stations: station number or a list of station numbers.
        :param start,end: start, end timestamp.
        :returns: number of hours with simultaneous data.

        """
        data = {}

        if not hasattr(stations, '__len__'):
            stations = [stations]

        for sn in stations:
            data[sn] = Station(sn, force_fresh=self.force_fresh,
                               force_stale=self.force_stale).event_time()

        first = min(values['timestamp'][0] for values in data.values())
        last = max(values['timestamp'][-1] for values in data.values())

        len_array = (last - first) / 3600 + 1
        all_active = ones(len_array)

        for sn in data.keys():
            is_active = zeros(len_array)
            start_i = (data[sn]['timestamp'][0] - first) / 3600
            end_i = start_i + len(data[sn])
            is_active[start_i:end_i] = (data[sn]['counts'] > 500) &\
                                       (data[sn]['counts'] < 5000)
            all_active = logical_and(all_active, is_active)

        # filter start, end
        if start is not None:
            start_index = max(0, process_time(start) - first) / 3600
        else:
            start_index = 0

        if end is not None:
            end_index = min(last, process_time(end) - first) / 3600
        else:
            end_index = len(all_active)

        return count_nonzero(all_active[start_index:end_index])


class Station(API):

    """Access data about a single station"""

    def __init__(self, station, force_fresh=False, force_stale=False):
        """Initialize station

        :param station: station number.
        :param force_fresh: set to True to require data to be fresh
                            from the server.
        :param force_stale: set to True to require data to be taken from local
                            data, not valid for all methods.

        """
        if force_fresh and force_stale:
            raise Exception('Can not force fresh and stale simultaneously.')
        if station not in Network(force_fresh=force_fresh,
                                  force_stale=force_stale).station_numbers():
            warnings.warn('Possibly invalid station, or without config.')
        self.force_fresh = force_fresh
        self.force_stale = force_stale
        self.station = station

    @lazy
    def info(self):
        """Get general station info"""

        path = self.urls['station_info'].format(station_number=self.station)
        return self._get_json(path)

    def country(self):
        return self.info['country']

    def cluster(self):
        return self.info['cluster']

    def subcluster(self):
        return self.info['subcluster']

    def n_detectors(self):
        """Get the number of detectors in this station"""
        return len(self.info['scintillators'])

    def config(self, date=None):
        """Get station config

        Retrieve either the latest, or a config for a specific date.

        :param date: date object for which to get the config
        :return: the full config for the station

        """
        if date is None:
            date = datetime.date.today()
        path = (self.urls['configuration']
                .format(station_number=self.station,
                        year=date.year, month=date.month, day=date.day))

        return self._get_json(path)

    def n_events(self, year='', month='', day='', hour=''):
        """Get number of events

        Note that it is possible to give only the year to get the total
        number of events in that year. If both year and month are given,
        the total events in that month are returned.

        :param year,month,day,hour: the date and time for which to
            get the number. It is possible to be less specific.
        :return: the number of events recorded by the station on date.

        """
        self.validate_partial_date(year, month, day, hour)

        path = (self.urls['number_of_events']
                .format(station_number=self.station, year=year, month=month,
                        day=day, hour=hour).strip("/"))
        return self._get_json(path)

    def has_data(self, year='', month='', day=''):
        """Check for HiSPARC data

        :param year,month,day: the date for which to check. It is
            possible to be less specific.
        :return: boolean, indicating wether the station had air shower
            data on the date.

        """
        self.validate_partial_date(year, month, day)

        path = (self.urls['has_data'].format(station_number=self.station,
                                             year=year, month=month, day=day)
                .strip("/"))
        return self._get_json(path)

    def has_weather(self, year='', month='', day=''):
        """Check for weather data

        :param year,month,day: the date for which to check. It is
            possible to be less specific.
        :return: boolean, indicating wether the station had weather data
            on the date.

        """
        self.validate_partial_date(year, month, day)

        path = (self.urls['has_weather']
                .format(station_number=self.station,
                        year=year, month=month, day=day).strip("/"))
        return self._get_json(path)

    def event_trace(self, timestamp, nanoseconds, raw=False):
        """Get the traces for a specific event

        The exact timestamp and nanoseconds for the event have to be
        given.

        :param timestamp,nanoseconds: the extended timestamp for which
            to get the traces.
        :param raw: get the raw trace, without the subtracted baselines.
        :return: an array with the traces for each detector in ADCcounts

        """
        ext_timestamp = '%d%09d' % (timestamp, nanoseconds)
        path = (self.urls['event_trace'].format(station_number=self.station,
                                                ext_timestamp=ext_timestamp)
                .strip("/"))
        if raw is True:
            path += '?raw'
        return self._get_json(path)

    def event_time(self, year='', month='', day=''):
        """Get the number of events per hour histogram

        :param year,month,day: the date for which to get the histogram.
        :return: array of bins and counts.

        """
        columns = ('timestamp', 'counts')
        path = self.src_urls['eventtime'].format(station_number=self.station,
                                                 year=year, month=month,
                                                 day=day).strip("/")
        return self._get_tsv(path, names=columns)

    def pulse_height(self, year, month, day):
        """Get the pulseheight histogram

        :param year,month,day: the date for which to get the histogram.
        :return: array of bins and counts.

        """
        columns = ('pulseheight', 'ph1', 'ph2', 'ph3', 'ph4')
        path = self.src_urls['pulseheight'].format(station_number=self.station,
                                                   year=year, month=month,
                                                   day=day)
        return self._get_tsv(path, names=columns)

    def pulse_integral(self, year, month, day):
        """Get the pulseintegral histogram

        :param year,month,day: the date for which to get the histogram.
        :return: array of bins and counts.

        """
        columns = ('pulseintegral', 'pi1', 'pi2', 'pi3', 'pi4')
        path = self.src_urls['integral'].format(station_number=self.station,
                                                year=year, month=month,
                                                day=day)
        return self._get_tsv(path, names=columns)

    def azimuth(self, year, month, day):
        """Get the azimuth histogram

        :param year,month,day: the date for which to get the histogram.
        :return: array of bins and counts.

        """
        columns = ('angle', 'counts')
        path = self.src_urls['azimuth'].format(station_number=self.station,
                                               year=year, month=month, day=day)
        return self._get_tsv(path, names=columns)

    def zenith(self, year, month, day):
        """Get the zenith histogram

        :param year,month,day: the date for which to get the histogram.
        :return: array of bins and counts.

        """
        columns = ('angle', 'counts')
        path = self.src_urls['zenith'].format(station_number=self.station,
                                              year=year, month=month, day=day)
        return self._get_tsv(path, names=columns)

    def barometer(self, year, month, day):
        """Get the barometer dataset

        :param year,month,day: the date for which to get the dataset.
        :return: array of timestamps and values.

        """
        columns = ('timestamp', 'air_pressure')
        path = self.src_urls['barometer'].format(station_number=self.station,
                                                 year=year, month=month,
                                                 day=day)
        return self._get_tsv(path, names=columns)

    def temperature(self, year, month, day):
        """Get the temperature dataset

        :param year,month,day: the date for which to get the dataset.
        :return: array of timestamps and values.

        """
        columns = ('timestamp', 'temperature')
        path = self.src_urls['temperature'].format(station_number=self.station,
                                                   year=year, month=month,
                                                   day=day)
        return self._get_tsv(path, names=columns)

    @lazy
    def electronics(self):
        """Get the electronics version data

        :return: array of timestamps and values.

        """
        columns = ('timestamp', 'master', 'slave', 'master_fpga', 'slave_fpga')
        path = self.src_urls['electronics'].format(station_number=self.station)
        return self._get_tsv(path, names=columns)

    def electronic(self, timestamp=None):
        """Get electronics version data for specific timestamp

        :param timestamp: timestamp for which the values are valid.
        :return: list of values for given timestamp.

        """
        electronics = self.electronics
        if timestamp is None:
            idx = -1
        else:
            idx = get_active_index(electronics['timestamp'], timestamp)
        electronic = [electronics[idx][field] for field in
                      ('master', 'slave', 'master_fpga', 'slave_fpga')]
        return electronic

    @lazy
    def voltages(self):
        """Get the PMT voltage data

        :return: array of timestamps and values.

        """
        columns = ('timestamp', 'voltage1', 'voltage2', 'voltage3', 'voltage4')
        path = self.src_urls['voltage'].format(station_number=self.station)
        return self._get_tsv(path, names=columns)

    def voltage(self, timestamp=None):
        """Get PMT voltage data for specific timestamp

        :param timestamp: timestamp for which the values are valid.
        :return: list of values for given timestamp.

        """
        voltages = self.voltages
        if timestamp is None:
            idx = -1
        else:
            idx = get_active_index(voltages['timestamp'], timestamp)
        voltage = [voltages[idx]['voltage%d' % i] for i in range(1, 5)]
        return voltage

    @lazy
    def currents(self):
        """Get the PMT current data

        :return: array of timestamps and values.

        """
        columns = ('timestamp', 'current1', 'current2', 'current3', 'current4')
        path = self.src_urls['current'].format(station_number=self.station)
        return self._get_tsv(path, names=columns)

    def current(self, timestamp=None):
        """Get PMT current data for specific timestamp

        :param timestamp: timestamp for which the values are valid.
        :return: list of values for given timestamp.

        """
        currents = self.currents
        if timestamp is None:
            idx = -1
        else:
            idx = get_active_index(currents['timestamp'], timestamp)
        current = [currents[idx]['current%d' % i] for i in range(1, 5)]
        return current

    @lazy
    def gps_locations(self):
        """Get the GPS location data

        :return: array of timestamps and values.

        """
        columns = ('timestamp', 'latitude', 'longitude', 'altitude')
        path = self.src_urls['gps'].format(station_number=self.station)
        return self._get_tsv(path, names=columns)

    def gps_location(self, timestamp=None):
        """Get GPS location for specific timestamp

        :param timestamp: optional timestamp or datetime object for which
            the values are valid.
        :return: dictionary with the values for given timestamp.

        """
        if timestamp is None:
            timestamp = process_time(datetime.date.today())
        else:
            timestamp = process_time(timestamp)
        locations = self.gps_locations
        idx = get_active_index(locations['timestamp'], timestamp)
        location = {'latitude': locations[idx]['latitude'],
                    'longitude': locations[idx]['longitude'],
                    'altitude': locations[idx]['altitude']}
        return location

    @lazy
    def triggers(self):
        """Get the trigger config data

        :return: array of timestamps and values.

        """
        columns = ('timestamp',
                   'low1', 'low2', 'low3', 'low4',
                   'high1', 'high2', 'high3', 'high4',
                   'n_low', 'n_high', 'and_or', 'external')
        path = self.src_urls['trigger'].format(station_number=self.station)
        return self._get_tsv(path, names=columns)

    def trigger(self, timestamp=None):
        """Get trigger config for specific timestamp

        :param timestamp: timestamp for which the values are valid.
        :return: thresholds and trigger values for given timestamp.

        """
        triggers = self.triggers
        if timestamp is None:
            idx = -1
        else:
            idx = get_active_index(triggers['timestamp'], timestamp)
        thresholds = [[triggers[idx]['%s%d' % (t, i)]
                       for t in ('low', 'high')]
                      for i in range(1, 5)]
        trigger = [triggers[idx][t]
                   for t in 'n_low', 'n_high', 'and_or', 'external']
        return thresholds, trigger

    @lazy
    def station_layouts(self):
        """Get the station layout data

        :return: array of timestamps and values.

        """
        columns = ('timestamp',
                   'radius1', 'alpha1', 'height1', 'beta1',
                   'radius2', 'alpha2', 'height2', 'beta2',
                   'radius3', 'alpha3', 'height3', 'beta3',
                   'radius4', 'alpha4', 'height4', 'beta4')
        base = self.src_urls['layout']
        path = base.format(station_number=self.station)
        return self._get_tsv(path, names=columns)

    def station_layout(self, timestamp=None):
        """Get station layout data for specific timestamp

        :param timestamp: timestamp for which the values are valid.
        :return: list of coordinates for given timestamp.

        """
        station_layouts = self.station_layouts
        if timestamp is None:
            idx = -1
        else:
            idx = get_active_index(station_layouts['timestamp'], timestamp)
        station_layout = [[station_layouts[idx]['%s%d' % (c, i)]
                           for c in ('radius', 'alpha', 'height', 'beta')]
                          for i in range(1, 5)]
        return station_layout

    @lazy
    def detector_timing_offsets(self):
        """Get the detector timing offsets data

        :return: array of timestamps and values.

        """
        columns = ('timestamp', 'offset1', 'offset2', 'offset3', 'offset4')
        base = self.src_urls['detector_timing_offsets']
        path = base.format(station_number=self.station)
        return self._get_tsv(path, names=columns)

    def detector_timing_offset(self, timestamp=None):
        """Get detector timing offset data for specific timestamp

        :param timestamp: timestamp for which the values are valid.
        :return: list of values for given timestamp.

        """
        detector_timing_offsets = self.detector_timing_offsets
        if timestamp is None:
            idx = -1
        else:
            idx = get_active_index(detector_timing_offsets['timestamp'],
                                   timestamp)
        detector_timing_offset = [detector_timing_offsets[idx]['offset%d' % i]
                                  for i in range(1, 5)]

        return detector_timing_offset

    @memoize
    def station_timing_offsets(self, reference_station):
        """Get the station timing offset relative to reference_station

        :param reference_station: reference station
        :return: array of timestamps and values.

        """
        if reference_station == self.station:
            raise Exception('Reference station cannot be the same station')
        if reference_station > self.station:
            station_1, station_2 = self.station, reference_station
            toggle_sign = True
        else:
            station_2, station_1 = self.station, reference_station
            toggle_sign = False

        columns = ('timestamp', 'offset', 'error')
        base = self.src_urls['station_timing_offsets']
        path = base.format(station_1=station_1, station_2=station_2)
        data = self._get_tsv(path, names=columns)
        if toggle_sign:
            data['offset'] = negative(data['offset'])
        return data

    def station_timing_offset(self, reference_station, timestamp=None):
        """Get station timing offset data for specific timestamp

        :param reference_station: reference station
<<<<<<< HEAD
        :return: the offset and error for given timestamp.
=======
        :param timestamp: timestamp for which the value is valid.
        :return: list of values for given timestamp.
>>>>>>> 4a9771d5

        """
        station_timing_offsets = self.station_timing_offsets(reference_station)
        if timestamp is None:
            idx = -1
        else:
            idx = get_active_index(station_timing_offsets['timestamp'],
                                   timestamp)
        station_timing_offset = (station_timing_offsets[idx]['offset'],
                                 station_timing_offsets[idx]['error'])

        return station_timing_offset<|MERGE_RESOLUTION|>--- conflicted
+++ resolved
@@ -957,12 +957,8 @@
         """Get station timing offset data for specific timestamp
 
         :param reference_station: reference station
-<<<<<<< HEAD
+        :param timestamp: timestamp for which the value is valid.
         :return: the offset and error for given timestamp.
-=======
-        :param timestamp: timestamp for which the value is valid.
-        :return: list of values for given timestamp.
->>>>>>> 4a9771d5
 
         """
         station_timing_offsets = self.station_timing_offsets(reference_station)
