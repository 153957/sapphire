"""
Lateral distribution functions that can be used for simulating particle
densities and for fitting to data.

Example usage::

    import tables

    from sapphire.simulations.ldf import NkgLdfSimulation
    from sapphire.clusters import ScienceParkCluster

    data = tables.open_file('/tmp/test_ldf_simulation.h5', 'w')
    cluster = ScienceParkCluster()

    sim = NkgLdfSimulation(max_core_distance=400, min_energy=1e15,
                           max_energy=1e21, cluster=cluster,
                           datafile=data, N=200)
    sim.run()

"""
from scipy.special import gamma
from numpy import pi, sin, cos, sqrt, random, arctan2, log10

from .detector import HiSPARCSimulation, ErrorlessSimulation
from ..utils import pbar


class BaseLdfSimulation(HiSPARCSimulation):

    def __init__(self, max_core_distance, min_energy, max_energy, *args,
                 **kwargs):
        """Simulation initialization

        :param max_core_distance: maximum distance of shower core to
                                  center of cluster (in meters).
        :param min_energy,max_energy: Minimum and maximum energy of the
                                      shower (in eV).

        """
        super(BaseLdfSimulation, self).__init__(*args, **kwargs)

        self.ldf = BaseLdf()
        self.max_core_distance = max_core_distance
        self.min_energy = min_energy
        self.max_energy = max_energy

        # The cluster is not moved, so detector positions can be stored.
        for station in self.cluster.stations:
            for detector in station.detectors:
                detector.xy_coordinates = detector.get_xy_coordinates()

    def generate_shower_parameters(self):
        """Generate shower parameters, i.e. core position

        For the simple LDF only the core position is relevant. It
        assumes the shower to come from the Zenith.

        :return: dictionary with shower parameters: core_pos
                  (x, y-tuple).

        """
        r = self.max_core_distance
        giga = int(1e9)

        for i in pbar(range(self.N)):
            energy = self.generate_energy(self.min_energy, self.max_energy)
            size = 10 ** (log10(energy) - 15 + 4.8)
            shower_parameters = {'ext_timestamp': (giga + i) * giga,
                                 'azimuth': self.generate_azimuth(),
                                 'zenith': 0.,
                                 'core_pos': self.generate_core_position(r),
                                 'size': size,
                                 'energy': energy}

            yield shower_parameters

    def simulate_detector_response(self, detector, shower_parameters):
        """Simulate detector response to a shower

        Get the mips in a detector from the LDF.

        :param detector: :class:`~sapphire.clusters.Detector` for which
                         the observables will be determined.
        :param shower_parameters: dictionary with the shower parameters.

        """
        n_detected = self.get_num_particles_in_detector(detector,
                                                        shower_parameters)
        theta = shower_parameters['zenith']

        if n_detected:
            mips = self.simulate_detector_mips(n_detected, theta)
            observables = {'n': mips}
        else:
            observables = {'n': 0.}
        return observables

    def get_num_particles_in_detector(self, detector, shower_parameters):
        """Get the number of particles in a detector

        :param detector: :class:`~sapphire.clusters.Detector` for which
                         the number of particles will be determined.
        :param shower_parameters: dictionary with the shower parameters.

        """
        x, y = detector.xy_coordinates
        core_x, core_y = shower_parameters['core_pos']
        zenith = shower_parameters['zenith']
        azimuth = shower_parameters['azimuth']
        size = shower_parameters['size']

        r = self.ldf.calculate_core_distance(x, y, core_x, core_y, zenith,
                                             azimuth)

        p_shower = self.ldf.calculate_ldf_value(r, Ne=size)
        p_ground = p_shower * cos(zenith)
        num_particles = self.simulate_particles_for_density(
            p_ground * detector.get_area())

        return num_particles

    @staticmethod
    def simulate_particles_for_density(p):
        """Get number of particles in detector given a particle density

        :param p: particle density in number per detector area.
        :return: random number from Poisson distribution.

        """
        return random.poisson(p)


class BaseLdfSimulationWithoutErrors(ErrorlessSimulation, BaseLdfSimulation):

    """This simulation does not simulate errors/uncertainties

    This should result in perfect particle counting for the detectors.

    """

    @staticmethod
    def simulate_particles_for_density(p):
        """Exact number"""

        return p


class NkgLdfSimulation(BaseLdfSimulation):

    """Same as the BaseLdfSimulation but uses the NkgLdf as LDF"""

    def __init__(self, *args, **kwargs):
        super(NkgLdfSimulation, self).__init__(*args, **kwargs)

        self.ldf = NkgLdf()


class NkgLdfSimulationWithoutErrors(NkgLdfSimulation,
                                    BaseLdfSimulationWithoutErrors):

    """Same as the NkgLdfSimulation but without error simulation"""

    pass


class KascadeLdfSimulation(BaseLdfSimulation):

    """Same as the BaseLdfSimulation but uses the KascadeLdf as LDF"""

    def __init__(self, *args, **kwargs):
        super(KascadeLdfSimulation, self).__init__(*args, **kwargs)

        self.ldf = KascadeLdf()


class KascadeLdfSimulationWithoutErrors(KascadeLdfSimulation,
                                        BaseLdfSimulationWithoutErrors):

    """Same as the KascadeLdfSimulation but without error simulation"""

    pass


class EllipsLdfSimulation(BaseLdfSimulation):

    """Same as BaseLdfSimulation but uses the EllipsLdF as LDF"""

    def __init__(self, *args, **kwargs):
        super(EllipsLdfSimulation, self).__init__(*args, **kwargs)

        self.ldf = EllipsLdf()

    def generate_shower_parameters(self):
        """Generate shower parameters, i.e. core position

        For the elliptic LDF  both the core position and the zenith angle
        are relevant.

        :return: dictionary with shower parameters: core_pos
                 (x, y-tuple).

        """
        r = self.max_core_distance
        giga = int(1e9)

        for i in pbar(range(self.N)):
            energy = self.generate_energy(self.min_energy, self.max_energy)
            size = 10 ** (log10(energy) - 15 + 4.8)
            shower_parameters = {'ext_timestamp': (giga + i) * giga,
                                 'azimuth': self.generate_azimuth(),
                                 'zenith': self.generate_zenith(),
                                 'core_pos': self.generate_core_position(r),
                                 'size': size,
                                 'energy': energy}

            yield shower_parameters

    def get_num_particles_in_detector(self, detector, shower_parameters):
        """Get the number of particles in a detector

        :param detector: :class:`~sapphire.clusters.Detector` for which
                         the number of particles will be determined.
        :param shower_parameters: dictionary with the shower parameters.

        """
        x, y = detector.xy_coordinates
        core_x, core_y = shower_parameters['core_pos']
        zenith = shower_parameters['zenith']
        azimuth = shower_parameters['azimuth']
        size = shower_parameters['size']

        r, phi = self.ldf.calculate_core_distance_and_angle(x, y, core_x,
                                                            core_y)

        p_ground = self.ldf.calculate_ldf_value(r, phi, size, zenith, azimuth)
        num_particles = self.simulate_particles_for_density(
            p_ground * detector.get_area())

        return num_particles


class BaseLdf(object):

    def calculate_ldf_value(self, r, Ne=None, s=None):
        return 0.

    def calculate_core_distance(self, x, y, x0, y0, theta, phi):
        """Calculate core distance

        The core distance is the distance of the detector to the shower core,
        measured *on the shower front*.  For derivations, see logbook.

        :param x,y: detector position in m.
        :param x0,y0: shower core position in m.
        :param theta,phi: shower axis direction in radians.
        :return: distance from detector to the shower core in shower
                 front plane in m.

        """
        x = x - x0
        y = y - y0

        return sqrt(x ** 2 + y ** 2 -
                    (x * cos(phi) + y * sin(phi)) ** 2 * sin(theta) ** 2)


class NkgLdf(BaseLdf):

    """The Nishimura-Kamata-Greisen function"""

    # shower parameters
    # Age parameter and Moliere radius from Thoudam2012 sec 5.6.
    _Ne = 10 ** 4.8
    _s = 1.7
    _r0 = 30.

    def __init__(self, Ne=None, s=None):
        """NKG LDF setup

        :param Ne: Shower size (number of electrons).
        :param s: Shower age parameter.

        """
        if Ne is not None:
            self._Ne = Ne
        if s is not None:
            self._s = s

        self._cache_c_s_value()

    def _cache_c_s_value(self):
        """Store the c_s value

        The c_s value does not change if s and r0 are fixed.

        """
        self._c_s = self._c(self._s)

    def calculate_ldf_value(self, r, Ne=None, s=None):
        """Calculate the LDF value

        :param r: core distance in m.
        :param Ne: number of electrons in the shower.
        :param s: shower age parameter.
        :return: particle density in m ** -2.

        """
        if Ne is None:
            Ne = self._Ne
        if s is None:
            s = self._s
        return self.ldf_value(r, Ne, s)

    def ldf_value(self, r, Ne, s):
        """Calculate the LDF value

        Given a core distance, shower size, and shower age.
        As given in Fokkema2012 eq 7.2.

        :param r: core distance in m.
        :param Ne: number of electrons in the shower.
        :param s: shower age parameter.
        :return: particle density in m ** -2.

        """
        if s == self._s:
            c_s = self._c_s
        else:
            c_s = self._c(s)
        r0 = self._r0

        return Ne * c_s * (r / r0) ** (s - 2) * (1 + r / r0) ** (s - 4.5)

    def _c(self, s):
        """Part of the LDF

        As given in Fokkema2012 eq 7.3.

        :param s: shower age parameter.
        :return: c(s)

        """
        r0 = self._r0
        return (gamma(4.5 - s) /
                (2 * pi * r0 ** 2 * gamma(s) * gamma(4.5 - 2 * s)))


class KascadeLdf(NkgLdf):

    """The KASCADE modified NKG function"""

    # shower parameters
    # Values from Fokkema2012 sec 7.1.
    _Ne = 10 ** 4.8
    _s = .94  # Shape parameter
    _r0 = 40.
    _alpha = 1.5
    _beta = 3.6

    def ldf_value(self, r, Ne, s):
        """Calculate the LDF value

        Given a core distance, shower size, and shower age.
        As given in Fokkema2012 eq 7.4.

        :param r: core distance in m.
        :param Ne: number of electrons in the shower.
        :param s: shower shape parameter.
        :return: particle density in m ** -2.

        """
        if s == self._s:
            c_s = self._c_s
        else:
            c_s = self._c(s)
        r0 = self._r0
        alpha = self._alpha
        beta = self._beta

        return Ne * c_s * (r / r0) ** (s - alpha) * (1 + r / r0) ** (s - beta)

    def _c(self, s):
        """Part of the LDF

        As given in Fokkema2012 eq 7.5.

        :param s: shower shape parameter.
        :return: c(s)

        """
        r0 = self._r0
        beta = self._beta
        alpha = self._alpha
        return (gamma(beta - s) /
                (2 * pi * r0 ** 2 * gamma(s - alpha + 2) *
                 gamma(alpha + beta - 2 * s - 2)))


class EllipsLdf(KascadeLdf):

    """NKG function modified for electrons + muons and azimuthal asymmetry"""

    # shower parameters
    # Values from Montanus, paper to follow.
    _Ne = 10 ** 6.0   # Ne is number of electrons and muons !!!!
    _s1 = -.63  # Shape parameter
    _s2 = -2.71  # Shape parameter
    _r0 = 26.
    _zenith = 0.
    _azimuth = 0.

    def __init__(self, Ne=None, zenith=None, azimuth=None, s1=None, s2=None):
        if Ne is not None:
            self._Ne = Ne
        if zenith is not None:
            self._zenith = zenith
        if azimuth is not None:
            self._azimuth = azimuth
        self._s1 = self._s1 + 0.21 * self._zenith
        self._s2 = self._s2 * cos(self._zenith) ** .5
        if s1 is not None:
            self._s1 = s1
        if s2 is not None:
            self._s2 = s2
        self._cache_c_s_value()

    def _cache_c_s_value(self):
        """Store the c_s value

        The c_s value does not change if s1, s2 and r0 are fixed.

        """
        self._c_s = self._c(self._s1, self._s2)

    def calculate_ldf_value(self, r, phi, Ne=None, zenith=None, azimuth=None):
        """Calculate the LDF value for a given distance and polar angle
        w.r.t. the core.

        :param r: core distance in m.
        :param phi: polar angle in rad.
        :param Ne: number of electrons in the shower.
        :return: particle density in m ** -2.

        """
        if Ne is None:
            Ne = self._Ne
        if zenith is None:
            zenith = self._zenith
        if azimuth is None:
            azimuth = self._azimuth
        return self.ldf_value(r, phi, Ne, zenith, azimuth, self._s1, self._s2)

    def ldf_value(self, r, phi, Ne, zenith, azimuth, s1, s2):
        """Calculate the LDF value for a given a distance, polar angle,
        zenith angle, azimuth angle, shower size and three shape parameters
        (r0, s1, s2) . Method as given by Montanus, paper to follow.

        :param r: core distance in m.
        :param phi: polar angle in rad.
        :param Ne: number of electrons in the shower.
        :param zenith: zenith angle in rad.
        :param azimuth: azimuth angle in rad.
        :param s1: shower shape parameter.
        :param s2: shower shape parameter.
        :return: particle density in m ** -2.

        """
        if s1 == self._s1 and s2 == self._s2:
            c_s = self._c_s
        else:
            c_s = self._c(s1, s2)

        r0 = self._r0
        #zenith = self._zenith
        #azimuth = self._azimuth
        relcos = cos(phi - azimuth)
        ell = sqrt(1. - sin(zenith) * sin(zenith) * relcos * relcos)
        shift = -0.058 * sin(2. * zenith) * relcos
        #ell=1.
        #shift=0.
        k = r * shift + r * ell
        term1 = 1. * k / r0
        term2 = 1. + term1

        dens = Ne * cos(zenith) * c_s * term1 ** s1 * term2 ** s2

        return dens

    def _c(self, s1, s2):
        """Normalization of the LDF

        As given in Montanus, paper to follow.

        :param s1: shower shape parameter.
        :param s2: shower shape parameter.
        :return: c(s1,s2)

        """
        r0 = self._r0
        return (gamma(-s2) /
                (2 * pi * r0 ** 2 * gamma(s1 + 2) * gamma(-s1 - s2 - 2)))

    def calculate_core_distance_and_angle(self, x, y, x0, y0):
        """Calculate core distance

        The core distance is the distance of the detector to the shower core,
        measured *in the horizontal observation plane*.

        :param x,y: detector position in m.
        :param x0,y0: shower core position in m.
<<<<<<< HEAD
        :returns: distance and polar angle from shower core to detector in
                  horizontal observation plane in m resp. rad.
=======
        :return: distance and polar angle from detector to the shower core in
                 horizontal observation plane in m resp. rad.
>>>>>>> bf468132

        """
        dx = x - x0
        dy = y - y0

        return sqrt(dx ** 2 + dy ** 2), arctan2(dy, dx)<|MERGE_RESOLUTION|>--- conflicted
+++ resolved
@@ -508,13 +508,8 @@
 
         :param x,y: detector position in m.
         :param x0,y0: shower core position in m.
-<<<<<<< HEAD
-        :returns: distance and polar angle from shower core to detector in
-                  horizontal observation plane in m resp. rad.
-=======
-        :return: distance and polar angle from detector to the shower core in
+        :return: distance and polar angle from shower core to detector in
                  horizontal observation plane in m resp. rad.
->>>>>>> bf468132
 
         """
         dx = x - x0
