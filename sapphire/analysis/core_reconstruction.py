from __future__ import division

from itertools import combinations
import os
import sys

import numpy as np
from numpy import sqrt, arctan2, cos, sin
import pylab as plt
from scipy import optimize
import progressbar as pb
import tables

from sapphire.simulations import ldf
from sapphire import storage


class CoreReconstruction(object):
    reconstruction_description = {
        'coinc_id': tables.UInt32Col(),
        'N': tables.UInt8Col(),
        'reconstructed_core_pos': tables.Float32Col(shape=2),
        'reconstructed_shower_size': tables.Float32Col(),
        'core_chisq': tables.Float32Col(),
        'min_n134': tables.Float32Col()}

    def __init__(self, data, stations, results_group=None, solver=None,
                 N=None, overwrite=False):
        self.data = data
        self.stations = stations

        if results_group:
            self.result_group = \
                self.create_empty_output_table(results_group, overwrite)
        else:
            self.result_group = None

        if solver is None:
            self.solver = CorePositionSolver(ldf.KascadeLdf())
        else:
            self.solver = solver

        self.N = N

    def create_empty_output_table(self, group_path, overwrite=False):
        if group_path in self.data:
            if not overwrite:
                raise RuntimeError(
                    "Reconstruction group %s already exists" % group_path)
            else:
                self.data.remove_node(group_path, recursive=True)

        head, tail = os.path.split(group_path)
        group = self.data.create_group(head, tail)
        stations_description = {'s%d' % u: tables.BoolCol() for u in
                                self.stations}
        description = self.reconstruction_description
        description.update(stations_description)
<<<<<<< HEAD
        self.reconstructions = self.data.createTable(group, 'reconstructions',
                                                     description)
=======
        self.reconstructions = self.data.create_table(group,
            'reconstructions', description)
>>>>>>> 4486298b

        return group

    def _create_output_table(self, group, tablename):
        table = self.data.create_table(group, tablename,
                                      storage.ReconstructedEvent,
                                      createparents=True)
        return table

    def store_reconstructed_coincidence(self, coincidence,
                                        reconstructed_core_x,
                                        reconstructed_core_y,
                                        reconstructed_shower_size, chisq):
        dst_row = self.reconstructions.row
        events = self.get_events_from_coincidence(coincidence)

        dst_row['coinc_id'] = coincidence['id']
        dst_row['N'] = len(events)
        dst_row['reconstructed_core_pos'] = (reconstructed_core_x,
                                             reconstructed_core_y)
        dst_row['reconstructed_shower_size'] = reconstructed_shower_size
        dst_row['core_chisq'] = chisq

        for event in events:
            station_id = event['station_id']
            station = self.stations[station_id]
            dst_row['s%d' % station] = True
        dst_row.append()

    def reconstruct_core_positions(self, source):
        source = self.data.get_node(source)
        self.source = source

        self.cluster = source._v_attrs.cluster
        self._store_cluster_with_results()

        progressbar = pb.ProgressBar(widgets=[pb.Percentage(), pb.Bar(),
                                              pb.ETA()],
                                     fd=sys.stderr)

        observables = source.observables
        coincidence_table = source.coincidences

        for coincidence in progressbar(coincidence_table[:self.N]):
            if coincidence['N'] >= 3:
                x, y, N, chisq = \
                    self.reconstruct_core_position(coincidence)
                self.store_reconstructed_coincidence(coincidence, x, y, N,
                                                     chisq)

        self.reconstructions.flush()

    def reconstruct_core_position(self, coincidence, startpos=None):
        solver = self.solver

        solver.reset_measurements()
        #self._add_individual_detector_measurements_to_solver(solver, coincidence)
        self._add_station_averaged_measurements_to_solver(solver, coincidence)

        if startpos is not None:
            x0, y0 = startpos
        else:
            x0, y0 = solver.get_center_of_mass_of_measurements()
        xopt, yopt = solver.optimize_core_position(x0, y0)

        r, dens = solver.get_ldf_measurements_for_core_position((xopt, yopt))
        sigma = np.where(dens > 1, sqrt(dens), 1.)
        popt, pcov = optimize.curve_fit(solver.ldf_given_size, r, dens,
                                        p0=(1e5,), sigma=sigma)
        shower_size, = popt

        chisq = self._calculate_chi_squared(solver, xopt, yopt,
                                            shower_size)

        return xopt, yopt, shower_size, chisq

    def get_events_from_coincidence(self, coincidence):
        events = []
        id = coincidence['id']

        for index in self.source.c_index[id]:
            events.append(self.source.observables[index])

        return events

    def _add_station_averaged_measurements_to_solver(self, solver, coincidence):
        for event in self.get_events_from_coincidence(coincidence):
            station = self._get_station_from_event(event)
            x, y, alpha = station.get_xyalpha_coordinates()
            value = sum([event[u] for u in ['n1', 'n2', 'n3', 'n4']]) / 2.
            solver.add_measurement_at_xy(x, y, value)

    def _add_individual_detector_measurements_to_solver(self, solver, coincidence):
        for event in self.get_events_from_coincidence(coincidence):
            station = self._get_station_from_event(event)
            for detector, idx in zip(station.detectors, ['n1', 'n2', 'n3', 'n4']):
                x, y = detector.get_xy_coordinates()
                value = event[idx] / .5
                solver.add_measurement_at_xy(x, y, value)

    def _calculate_chi_squared(self, solver, xopt, yopt, shower_size):
        observed_measurements = \
            solver.get_ldf_measurements_for_core_position((xopt, yopt))

        chi_squared = 0
        for r, observed in zip(*observed_measurements):
            expected = solver.ldf_given_size(r, shower_size)
            chi_squared += (expected - observed) ** 2 / expected

        return chi_squared

    def _station_has_triggered(self, event):
        if event['N'] >= 2:
            return True
        else:
            return False

    def _get_station_from_event(self, event):
        station_id = event['station_id']
        return self.cluster.stations[station_id]

    def _store_cluster_with_results(self):
        if not 'cluster' in self.result_group._v_attrs:
            self.result_group._v_attrs.cluster = self.cluster


class PlotCoreReconstruction(CoreReconstruction):
    def plot_reconstruct_core_position(self, source, coincidence_idx):
        source = self.data.get_node(source)
        self.source = source
        self.cluster = source._v_attrs.cluster
        coincidence = source.coincidences[coincidence_idx]

        plt.figure()
        plt.subplot(121)
        xopt, yopt, shower_size, chisq = self.reconstruct_core_position(coincidence)

        self._do_do_plot_coincidence(coincidence, use_detectors=False)
        x0, y0 = self.solver.get_center_of_mass_of_measurements()
        plt.scatter(x0, y0, color='green')
        plt.scatter(xopt, yopt, color='yellow')

        xs, ys = np.array(self.solver._make_guess_position_list(x0, y0)).T
        plt.scatter(xs, ys, color='cyan', s=5)

        plt.xlim(-500, 500)
        plt.ylim(-500, 500)

        plt.subplot(122)
        self._do_plot_ldf(coincidence, xopt, yopt, shower_size)

    def get_coincidence_with_multiplicity(self, index, multiplicity, num_detectors):
        coincidences = self.source.coincidences.read()
        sel = coincidences.compress(coincidences[:]['N'] >= multiplicity)
        coords = sel['id']

        events = self.source.observables.read_coordinates(coords)
        events_sel = events.compress(events[:]['N'] == num_detectors)

        idx = events_sel[index]['id']
        return coincidences[idx]

    def draw_cluster(self):
        for station in self.cluster.stations:
            for detector in station.detectors:
                x, y = detector.get_xy_coordinates()
                plt.scatter(x, y, c='r', s=5, edgecolor='none')
            x, y, alpha = station.get_xyalpha_coordinates()
            plt.scatter(x, y, c='orange', s=10, edgecolor='none')

    def plot_coincidence_twice(self, index=0, multiplicity=3):
        plt.clf()
        plt.subplot(121)
        self._do_plot_coincidence(index, multiplicity, use_detectors=False)
        plt.subplot(122)
        self._do_plot_coincidence(index, multiplicity, use_detectors=True)

    def plot_coincidence(self, index=0, multiplicity=3, use_detectors=False):
        self._do_plot_coincidence(index, multiplicity, use_detectors)

    def _do_plot_coincidence(self, index=0, multiplicity=3, use_detectors=False):
        coincidence = self.get_coincidence_with_multiplicity(index,
                                                             multiplicity)

        self._do_do_plot_coincidence(coincidence, use_detectors)

    def _do_do_plot_coincidence(self, coincidence, use_detectors, index=0):
        self._plot_chi_squared_on_map(coincidence, use_detectors)
        self._plot_coincidence_on_map(coincidence)

        for event in self.get_events_from_coincidence(coincidence):
            self._plot_event_on_map(event)

        if use_detectors:
            method = "individual detector signal"
        else:
            method = "station-averaged signal"
        plt.title("Coincidence (%d-fold) #%d\n%s\n%s" %
                  (coincidence['N'], index, method, type(self.solver).__name__))

    def _do_plot_ldf(self, coincidence, x0, y0, shower_size):
        x = plt.logspace(-1, 3, 100)
        y = self.solver.ldf_given_size(x, shower_size)
        plt.loglog(x, y, label='LDF')

        r, dens = self.solver.get_ldf_measurements_for_core_position((x0, y0))
        plt.loglog(r, dens, 'o', label="signals")

        plt.legend()
        plt.xlabel("Core distance [m]")
        plt.ylabel("Particle density [$m^{-2}$]")

    def _plot_chi_squared_on_map(self, coincidence, use_detectors=False):
        solver = self.solver
        solver.reset_measurements()

        if use_detectors:
            self._add_individual_detector_measurements_to_solver(solver, coincidence)
        else:
            self._add_station_averaged_measurements_to_solver(solver, coincidence)

        self._plot_chi_squared_contours(solver)

    def _plot_chi_squared_contours(self, solver):
        mylog = np.vectorize(lambda x: np.log10(x) if x > 0 else -999.)
        x = np.linspace(-600, 600, 100)
        y = np.linspace(-600, 600, 100)
        chi_squared = np.zeros((len(x), len(y)))
        for i in range(len(x)):
            for j in range(len(y)):
                chi_squared[j][i] = solver.calculate_chi_squared_for_xy((x[i], y[j]))
        plt.contourf(x, y, mylog(chi_squared), 100, cmap=plt.cm.rainbow)
        plt.colorbar()

    def _plot_coincidence_on_map(self, coincidence):
        plt.scatter(coincidence['x'], coincidence['y'], c='b', s=10)

    def _plot_event_on_map(self, event):
        station_id = event['station_id']
        station = self.cluster.stations[station_id]

        detectors = station.detectors
        num_particles = [event[u] for u in ['n1', 'n2', 'n3', 'n4']]

        for detector, num in zip(detectors, num_particles):
            self._plot_detector_on_map(detector, num)

    def _plot_detector_on_map(self, detector, num_particles):
        x, y = detector.get_xy_coordinates()
        size = num_particles * 10
        plt.scatter(x, y, c='r', s=size)


class CorePositionSolver(object):
    _normalizing_idx = None

    def __init__(self, ldf):
        self._measurements = []
        self._ldf = ldf

    def add_measurement_at_xy(self, x, y, value):
        self._measurements.append((x, y, value))

    def reset_measurements(self):
        self._measurements = []
        self._normalizing_idx = None

    def optimize_core_position(self, x0, y0):
        best_value = self.calculate_chi_squared_for_xy((x0, y0))

        # FIXME
        #pos_list = self._make_guess_position_list(x0, y0)
        pos_list = [(x0, y0)]

        for x0, y0 in pos_list:
            xopt, yopt = optimize.fmin(self.calculate_chi_squared_for_xy,
                                       (x0, y0), disp=0)
            value = self.calculate_chi_squared_for_xy((xopt, yopt))
            if value < best_value:
                best_value = value
                best_xy = xopt, yopt

        return best_xy

    def _make_guess_position_list(self, x0, y0):
        """Create list of starting positions using inflection"""

        pos_list = [(x0, y0)]

        measurements = np.array(self._measurements)
        xs = measurements[:, 0]
        ys = measurements[:, 1]

        x = np.mean(xs)
        y = np.mean(ys)
        rs = sqrt((xs - x) ** 2 + (ys - y) ** 2)
        mean_r = np.mean(rs)

        phi = arctan2(y0 - y, x0 - x)

        x1 = x + 2 * mean_r * cos(phi)
        y1 = y + 2 * mean_r * sin(phi)

        pos_list.append((x1, y1))

        return pos_list

    def calculate_chi_squared_for_xy(self, (guess_x, guess_y)):
        chi_squared = 0
        for expected, observed in self._get_expected_observed(guess_x, guess_y):
            if expected == np.Inf:
                return np.Inf
            else:
                chi_squared += (expected - observed) ** 2 / expected
        return chi_squared

    def get_ldf_measurements_for_core_position(self, (x0, y0)):
        r, ldf = [], []
        for x, y, value in self._measurements:
            core_distance = np.sqrt((x0 - x) ** 2 + (y0 - y) ** 2)
            if core_distance == 0.:
                core_distance = 1e-2
            r.append(core_distance)
            ldf.append(value)
        return np.array(r), np.array(ldf)

    def ldf_given_size(self, r, shower_size):
        return self._ldf.get_ldf_value_for_size(r, shower_size)

    def _get_expected_observed(self, guess_x, guess_y):
        normalizing_measurement, other_measurements = self._get_normalizing_and_other_measurements()

        x0, y0, value0 = normalizing_measurement
        ldf_value0 = self._calculate_ldf_value_for_xy_xy(x0, y0, guess_x, guess_y)

        for x, y, value in other_measurements:
            ldf_value = self._calculate_ldf_value_for_xy_xy(x, y, guess_x, guess_y)
            expected = ldf_value / ldf_value0
            observed = value / value0
            yield expected, observed

    def _get_normalizing_and_other_measurements(self):
        if self._normalizing_idx is not None:
            return self._split_out_measurement_at_idx(self._normalizing_idx)
        else:
            for idx, (x, y, value) in enumerate(self._measurements):
                if value > 0:
                    break

            self._normalizing_idx = idx

            if value <= 0:
                raise RuntimeError("BUG: serious problem with detector measurements!")
            else:
                return self._split_out_measurement_at_idx(idx)

    def _split_out_measurement_at_idx(self, idx):
        measurement = self._measurements[idx]
        other_measurements = self._measurements[:idx] + self._measurements[idx + 1:]
        return measurement, other_measurements

    def _calculate_ldf_value_for_xy_xy(self, x0, y0, x1, y1):
        r = np.sqrt((x0 - x1) ** 2 + (y0 - y1) ** 2)
        return self._ldf.calculate_ldf_value(r)

    def get_center_of_mass_of_measurements(self):
        measurements = np.array(self._measurements)
        x, y, value = measurements.T

        x0 = (value * x).sum() / value.sum()
        y0 = (value * y).sum() / value.sum()

        return x0, y0


class CorePositionSolverWithoutNullMeasurements(CorePositionSolver):
    def add_measurement_at_xy(self, x, y, value):
        if value > 0:
            self._measurements.append((x, y, value))


class OverdeterminedCorePositionSolver(CorePositionSolver):
    def _get_expected_observed(self, guess_x, guess_y):
        for (x1, y1, value1), (x2, y2, value2) in combinations(self._measurements, 2):
            ldf_value1 = self._calculate_ldf_value_for_xy_xy(x1, y1, guess_x, guess_y)
            ldf_value2 = self._calculate_ldf_value_for_xy_xy(x2, y2, guess_x, guess_y)
            expected = ldf_value1 / ldf_value2
            observed = value1 / value2
            yield expected, observed


class CorePositionCirclesSolver(CorePositionSolver):
    def calculate_chi_squared_for_xy(self, (guess_x, guess_y)):
        chi_squared = 1
        for expected, observed in self._get_expected_observed(guess_x, guess_y):
            chi_squared *= (expected - observed) ** 2 / expected
        return chi_squared


class CorePositionCirclesSolverWithoutNullMeasurements(
        CorePositionSolverWithoutNullMeasurements, CorePositionCirclesSolver):
    pass


class OverdeterminedCorePositionCirclesSolver(
        CorePositionCirclesSolver, OverdeterminedCorePositionSolver):
    pass<|MERGE_RESOLUTION|>--- conflicted
+++ resolved
@@ -56,13 +56,8 @@
                                 self.stations}
         description = self.reconstruction_description
         description.update(stations_description)
-<<<<<<< HEAD
-        self.reconstructions = self.data.createTable(group, 'reconstructions',
-                                                     description)
-=======
         self.reconstructions = self.data.create_table(group,
             'reconstructions', description)
->>>>>>> 4486298b
 
         return group
 
