--- conflicted
+++ resolved
@@ -509,16 +509,7 @@
 
         return y_smoothed
 
-<<<<<<< HEAD
     def getFitParameters(self, x, y):
-=======
-        for event in self.source[:self.limit]:
-            pulseheights = event['pulseheights']
-            # retain -1, -999 status flags
-            pulseheights = np.where(pulseheights >= 0,
-                                    pulseheights / 380., pulseheights)
-            n_particles.append(pulseheights)
->>>>>>> 0b682def
 
         bias = (x[1]-x[0])*2
 
