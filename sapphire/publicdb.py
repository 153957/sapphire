--- conflicted
+++ resolved
@@ -43,15 +43,10 @@
         >>> import tables
         >>> import datetime
         >>> import sapphire.publicdb
-<<<<<<< HEAD
-        >>> data = tables.openFile('data.h5', 'w')
+        >>> data = tables.open_file('data.h5', 'w')
         >>> start = datetime.datetime(2010, 9, 1)
         >>> end = datetime.datetime(2010, 9, 2)
         >>> sapphire.publicdb.download_data(data, '/s501', 501, start, end)
-=======
-        >>> data = tables.open_file('data.h5', 'w')
-        >>> sapphire.publicdb.download_data(data, '/s501', 501, datetime.datetime(2010, 9, 1), datetime.datetime(2010, 9, 2))
->>>>>>> 4486298b
         INFO:hisparc.publicdb:2010-09-01 00:00:00 None
         INFO:hisparc.publicdb:Getting server data URL (2010-09-01 00:00:00)
         INFO:hisparc.publicdb:Downloading data...
